--- conflicted
+++ resolved
@@ -36,7 +36,6 @@
  */
 public class DefaultSqlSessionFactory implements SqlSessionFactory {
 
-<<<<<<< HEAD
     private final Configuration configuration;
 
     public DefaultSqlSessionFactory(Configuration configuration) {
@@ -71,58 +70,35 @@
     @Override
     public SqlSession openSession(ExecutorType execType, boolean autoCommit) {
         return openSessionFromDataSource(execType, null, autoCommit);
-=======
-  private final Configuration configuration;
+    }
 
-  public DefaultSqlSessionFactory(Configuration configuration) {
-    this.configuration = configuration;
-  }
+    @Override
+    public SqlSession openSession(Connection connection) {
+        return openSessionFromConnection(configuration.getDefaultExecutorType(), connection);
+    }
 
-  @Override
-  public SqlSession openSession() {
-    return openSessionFromDataSource(configuration.getDefaultExecutorType(), null, false);
-  }
+    @Override
+    public SqlSession openSession(ExecutorType execType, Connection connection) {
+        return openSessionFromConnection(execType, connection);
+    }
 
-  @Override
-  public SqlSession openSession(boolean autoCommit) {
-    return openSessionFromDataSource(configuration.getDefaultExecutorType(), null, autoCommit);
-  }
-
-  @Override
-  public SqlSession openSession(ExecutorType execType) {
-    return openSessionFromDataSource(execType, null, false);
-  }
-
-  @Override
-  public SqlSession openSession(TransactionIsolationLevel level) {
-    return openSessionFromDataSource(configuration.getDefaultExecutorType(), level, false);
-  }
-
-  @Override
-  public SqlSession openSession(ExecutorType execType, TransactionIsolationLevel level) {
-    return openSessionFromDataSource(execType, level, false);
-  }
-
-  @Override
-  public SqlSession openSession(ExecutorType execType, boolean autoCommit) {
-    return openSessionFromDataSource(execType, null, autoCommit);
-  }
-
-  @Override
-  public SqlSession openSession(Connection connection) {
-    return openSessionFromConnection(configuration.getDefaultExecutorType(), connection);
-  }
-
-  @Override
-  public SqlSession openSession(ExecutorType execType, Connection connection) {
-    return openSessionFromConnection(execType, connection);
-  }
-
-  @Override
-  public Configuration getConfiguration() {
-    return configuration;
-  }
-
+    @Override
+    public Configuration getConfiguration() {
+        return configuration;
+    }
+    /**
+     * 1.       从核心配置文件mybatis-config.xml中获取Environment（这里面是数据源）；
+     * 2.       从Environment中取得DataSource；
+     * 3.       从Environment中取得TransactionFactory；
+     * 4.       从DataSource里获取数据库连接对象Connection；
+     * 5.       在取得的数据库连接上创建事务对象Transaction；
+     * 6.       创建Executor对象（该对象非常重要，事实上sqlsession的所有操作都是通过它完成的）；
+     * 7.       创建sqlsession对象。
+     * @param execType
+     * @param level
+     * @param autoCommit
+     * @return
+     */
   //从数据源获取数据库连接
   private SqlSession openSessionFromDataSource(ExecutorType execType, TransactionIsolationLevel level, boolean autoCommit) {
     Transaction tx = null;
@@ -171,74 +147,8 @@
       throw ExceptionFactory.wrapException("Error opening session.  Cause: " + e, e);
     } finally {
       ErrorContext.instance().reset();
->>>>>>> 5f72c7b4
     }
-
-    @Override
-    public SqlSession openSession(Connection connection) {
-        return openSessionFromConnection(configuration.getDefaultExecutorType(), connection);
-    }
-
-    @Override
-    public SqlSession openSession(ExecutorType execType, Connection connection) {
-        return openSessionFromConnection(execType, connection);
-    }
-
-    @Override
-    public Configuration getConfiguration() {
-        return configuration;
-    }
-
-    /**
-     * 1.       从核心配置文件mybatis-config.xml中获取Environment（这里面是数据源）；
-     * 2.       从Environment中取得DataSource；
-     * 3.       从Environment中取得TransactionFactory；
-     * 4.       从DataSource里获取数据库连接对象Connection；
-     * 5.       在取得的数据库连接上创建事务对象Transaction；
-     * 6.       创建Executor对象（该对象非常重要，事实上sqlsession的所有操作都是通过它完成的）；
-     * 7.       创建sqlsession对象。
-     * @param execType
-     * @param level
-     * @param autoCommit
-     * @return
-     */
-    private SqlSession openSessionFromDataSource(ExecutorType execType, TransactionIsolationLevel level, boolean autoCommit) {
-        Transaction tx = null;
-        try {
-            final Environment environment = configuration.getEnvironment();
-            final TransactionFactory transactionFactory = getTransactionFactoryFromEnvironment(environment);
-            tx = transactionFactory.newTransaction(environment.getDataSource(), level, autoCommit);
-            final Executor executor = configuration.newExecutor(tx, execType);
-            return new DefaultSqlSession(configuration, executor, autoCommit);
-        } catch (Exception e) {
-            closeTransaction(tx); // may have fetched a connection so lets call close()
-            throw ExceptionFactory.wrapException("Error opening session.  Cause: " + e, e);
-        } finally {
-            ErrorContext.instance().reset();
-        }
-    }
-
-    private SqlSession openSessionFromConnection(ExecutorType execType, Connection connection) {
-        try {
-            boolean autoCommit;
-            try {
-                autoCommit = connection.getAutoCommit();
-            } catch (SQLException e) {
-                // Failover to true, as most poor drivers
-                // or databases won't support transactions
-                autoCommit = true;
-            }
-            final Environment environment = configuration.getEnvironment();
-            final TransactionFactory transactionFactory = getTransactionFactoryFromEnvironment(environment);
-            final Transaction tx = transactionFactory.newTransaction(connection);
-            final Executor executor = configuration.newExecutor(tx, execType);
-            return new DefaultSqlSession(configuration, executor, autoCommit);
-        } catch (Exception e) {
-            throw ExceptionFactory.wrapException("Error opening session.  Cause: " + e, e);
-        } finally {
-            ErrorContext.instance().reset();
-        }
-    }
+  }
 
     private TransactionFactory getTransactionFactoryFromEnvironment(Environment environment) {
         if (environment == null || environment.getTransactionFactory() == null) {
